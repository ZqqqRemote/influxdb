// Libraries
import React, {PureComponent} from 'react'
import {InjectedRouter} from 'react-router'
import {connect} from 'react-redux'
import download from 'src/external/download'
import _ from 'lodash'

// Components
import DashboardsContents from 'src/dashboards/components/DashboardsPageContents'
import {Page, PageHeader, PageContents} from 'src/page_layout'
import SearchWidget from 'src/shared/components/search_widget/SearchWidget'
import {
  OverlayTechnology,
  Button,
  ComponentColor,
  IconFont,
} from 'src/clockface'
import ImportDashboardOverlay from 'src/dashboards/components/ImportDashboardOverlay'

// Utils
import {getDeep} from 'src/utils/wrappers'

// APIs
import {createDashboard} from 'src/dashboards/apis/v2'

// Actions
import {
  getDashboardsAsync,
  importDashboardAsync,
  deleteDashboardAsync,
} from 'src/dashboards/actions/v2'
import {setDefaultDashboard} from 'src/shared/actions/links'
import {retainRangesDashTimeV1 as retainRangesDashTimeV1Action} from 'src/dashboards/actions/v2/ranges'
import {notify as notifyAction} from 'src/shared/actions/notifications'

import {
  dashboardSetDefaultFailed,
  dashboardExported,
  dashboardExportFailed,
  dashboardCreateFailed,
} from 'src/shared/copy/notifications'

// Types
import {Notification} from 'src/types/notifications'
import {DashboardFile, Cell} from 'src/types/v2/dashboards'
import {Links, Dashboard} from 'src/types/v2'

// Decorators
import {ErrorHandling} from 'src/shared/decorators/errors'

interface Props {
  router: InjectedRouter
  links: Links
  handleSetDefaultDashboard: typeof setDefaultDashboard
  handleGetDashboards: typeof getDashboardsAsync
  handleDeleteDashboard: typeof deleteDashboardAsync
  handleImportDashboard: typeof importDashboardAsync
  notify: (message: Notification) => void
  retainRangesDashTimeV1: (dashboardIDs: string[]) => void
  dashboards: Dashboard[]
}

interface State {
  searchTerm: string
  isImportingDashboard: boolean
}

@ErrorHandling
class DashboardsPage extends PureComponent<Props, State> {
  constructor(props: Props) {
    super(props)

    this.state = {
      searchTerm: '',
      isImportingDashboard: false,
    }
  }

  public async componentDidMount() {
    const {handleGetDashboards, dashboards, links} = this.props
    await handleGetDashboards(links.dashboards)
    const dashboardIDs = dashboards.map(d => d.id)
    this.props.retainRangesDashTimeV1(dashboardIDs)
  }

  public render() {
<<<<<<< HEAD
    const {dashboards, notify} = this.props
    const {searchTerm} = this.state

    return (
      <>
        <Page>
          <PageHeader fullWidth={false}>
            <PageHeader.Left>
              <h1 className="page--title">Dashboards</h1>
            </PageHeader.Left>
            <PageHeader.Right>
              <SearchWidget
                placeholderText="Filter dashboards by name..."
                onSearch={this.filterDashboards}
              />
              <Button
                onClick={this.handleToggleOverlay}
                icon={IconFont.Import}
                text="Import Dashboard"
                titleText="Import a dashboard from a file"
              />
              <Button
                color={ComponentColor.Primary}
                onClick={this.handleCreateDashboard}
                icon={IconFont.Plus}
                text="Create Dashboard"
                titleText="Create a new dashboard"
              />
            </PageHeader.Right>
          </PageHeader>
          <PageContents fullWidth={false} scrollable={true}>
            <DashboardsContents
              dashboards={dashboards}
              onDeleteDashboard={this.handleDeleteDashboard}
              onCreateDashboard={this.handleCreateDashboard}
              onCloneDashboard={this.handleCloneDashboard}
              onExportDashboard={this.handleExportDashboard}
              notify={notify}
              searchTerm={searchTerm}
            />
          </PageContents>
        </Page>
        {this.renderImportOverlay}
      </>
=======
    const {dashboards, notify, links} = this.props

    return (
      <div className="page">
        <PageHeader titleText="Dashboards" sourceIndicator={false} />
        <DashboardsContents
          notify={notify}
          dashboards={dashboards}
          onSetDefaultDashboard={this.handleSetDefaultDashboard}
          defaultDashboardLink={links.defaultDashboard}
          onDeleteDashboard={this.handleDeleteDashboard}
          onCreateDashboard={this.handleCreateDashboard}
          onCloneDashboard={this.handleCloneDashboard}
          onExportDashboard={this.handleExportDashboard}
          onImportDashboard={this.handleImportDashboard}
        />
      </div>
>>>>>>> 2e7ce4e0
    )
  }

  private handleSetDefaultDashboard = async (
    defaultDashboardLink: string
  ): Promise<void> => {
    const {dashboards, notify, handleSetDefaultDashboard} = this.props
    const {name} = dashboards.find(d => d.links.self === defaultDashboardLink)

    try {
      await handleSetDefaultDashboard(defaultDashboardLink)
    } catch (error) {
      console.error(error)
      notify(dashboardSetDefaultFailed(name))
    }
  }

  private handleCreateDashboard = async (): Promise<void> => {
    const {links, router, notify} = this.props
    try {
      const newDashboard = {
        name: 'Name this dashboard',
        cells: [],
      }
      const data = await createDashboard(links.dashboards, newDashboard)
      router.push(`/dashboards/${data.id}`)
    } catch (error) {
      notify(dashboardCreateFailed())
    }
  }

  private handleCloneDashboard = (dashboard: Dashboard) => async (): Promise<
    void
  > => {
    const {router, links, notify} = this.props
    const name = `${dashboard.name} (clone)`
    try {
      const data = await createDashboard(links.dashboards, {
        ...dashboard,
        name,
      })
      router.push(`/dashboards/${data.id}`)
    } catch (error) {
      notify(dashboardCreateFailed())
    }
  }

  private handleDeleteDashboard = (dashboard: Dashboard) => (): void => {
    this.props.handleDeleteDashboard(dashboard)
  }

  private handleExportDashboard = (dashboard: Dashboard) => async (): Promise<
    void
  > => {
    const dashboardForDownload = await this.modifyDashboardForDownload(
      dashboard
    )
    try {
      download(
        JSON.stringify(dashboardForDownload, null, '\t'),
        `${dashboard.name}.json`,
        'text/plain'
      )
      this.props.notify(dashboardExported(dashboard.name))
    } catch (error) {
      this.props.notify(dashboardExportFailed(dashboard.name, error))
    }
  }

  private modifyDashboardForDownload = async (
    dashboard: Dashboard
  ): Promise<DashboardFile> => {
    return {meta: {chronografVersion: '2.0'}, dashboard}
  }

  private handleImportDashboard = async (
    dashboard: Dashboard
  ): Promise<void> => {
    const defaultCell = {
      x: 0,
      y: 0,
      w: 4,
      h: 4,
    }

    const {links} = this.props
    const name = _.get(dashboard, 'name', 'Name this dashboard')
    const cellsWithDefaultsApplied = getDeep<Cell[]>(
      dashboard,
      'cells',
      []
    ).map(c => ({...defaultCell, ...c}))

    await this.props.handleImportDashboard(links.dashboards, {
      ...dashboard,
      name,
      cells: cellsWithDefaultsApplied,
    })
  }

  private filterDashboards = (searchTerm: string): void => {
    this.setState({searchTerm})
  }

  private handleToggleOverlay = (): void => {
    this.setState({isImportingDashboard: !this.state.isImportingDashboard})
  }

  private get renderImportOverlay(): JSX.Element {
    const {notify} = this.props
    const {isImportingDashboard} = this.state

    return (
      <OverlayTechnology visible={isImportingDashboard}>
        <ImportDashboardOverlay
          onDismissOverlay={this.handleToggleOverlay}
          onImportDashboard={this.handleImportDashboard}
          notify={notify}
        />
      </OverlayTechnology>
    )
  }
}

const mstp = state => {
  const {dashboards, links} = state

  return {
    dashboards,
    links,
  }
}

const mdtp = {
  notify: notifyAction,
  handleSetDefaultDashboard: setDefaultDashboard,
  handleGetDashboards: getDashboardsAsync,
  handleDeleteDashboard: deleteDashboardAsync,
  handleImportDashboard: importDashboardAsync,
  retainRangesDashTimeV1: retainRangesDashTimeV1Action,
}

export default connect(mstp, mdtp)(DashboardsPage)<|MERGE_RESOLUTION|>--- conflicted
+++ resolved
@@ -84,8 +84,7 @@
   }
 
   public render() {
-<<<<<<< HEAD
-    const {dashboards, notify} = this.props
+    const {dashboards, notify, links} = this.props
     const {searchTerm} = this.state
 
     return (
@@ -118,6 +117,8 @@
           <PageContents fullWidth={false} scrollable={true}>
             <DashboardsContents
               dashboards={dashboards}
+              onSetDefaultDashboard={this.handleSetDefaultDashboard}
+              defaultDashboardLink={links.defaultDashboard}
               onDeleteDashboard={this.handleDeleteDashboard}
               onCreateDashboard={this.handleCreateDashboard}
               onCloneDashboard={this.handleCloneDashboard}
@@ -129,25 +130,6 @@
         </Page>
         {this.renderImportOverlay}
       </>
-=======
-    const {dashboards, notify, links} = this.props
-
-    return (
-      <div className="page">
-        <PageHeader titleText="Dashboards" sourceIndicator={false} />
-        <DashboardsContents
-          notify={notify}
-          dashboards={dashboards}
-          onSetDefaultDashboard={this.handleSetDefaultDashboard}
-          defaultDashboardLink={links.defaultDashboard}
-          onDeleteDashboard={this.handleDeleteDashboard}
-          onCreateDashboard={this.handleCreateDashboard}
-          onCloneDashboard={this.handleCloneDashboard}
-          onExportDashboard={this.handleExportDashboard}
-          onImportDashboard={this.handleImportDashboard}
-        />
-      </div>
->>>>>>> 2e7ce4e0
     )
   }
 
